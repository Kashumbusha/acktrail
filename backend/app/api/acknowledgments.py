from fastapi import APIRouter, HTTPException, Depends, status, Request
from fastapi.responses import Response
from sqlalchemy.orm import Session
from typing import Optional
from uuid import UUID
from datetime import datetime
from urllib.parse import unquote
import logging
from io import BytesIO

from reportlab.lib.pagesizes import letter, A4
from reportlab.lib.styles import getSampleStyleSheet, ParagraphStyle
from reportlab.lib.units import inch
from reportlab.platypus import SimpleDocTemplate, Paragraph, Spacer, Table, TableStyle
from reportlab.lib import colors
from reportlab.lib.enums import TA_CENTER, TA_LEFT

from ..schemas.acknowledgments import (
    AckPageData, AcknowledgmentCreate, TypedAcknowledgmentCreate, AcknowledgmentResponse
)
from ..models.database import get_db
from ..models.models import (
    Assignment, Acknowledgment, Policy, User, AssignmentStatus, AckMethod
)
from ..core.security import decode_magic_link_token
from ..core.hashing import compute_policy_hash
from ..core.storage import download_policy_file
from ..core.email import send_acknowledgment_confirmation_email, send_acknowledgment_notification_email

logger = logging.getLogger(__name__)
router = APIRouter(prefix="/ack", tags=["acknowledgments"])


def get_client_ip(request: Request) -> str:
    """Extract client IP address from request."""
    # Check for forwarded headers first (for proxy setups)
    forwarded_for = request.headers.get("X-Forwarded-For")
    if forwarded_for:
        return forwarded_for.split(",")[0].strip()
    
    forwarded = request.headers.get("X-Forwarded")
    if forwarded:
        return forwarded.split(",")[0].strip()
    
    real_ip = request.headers.get("X-Real-IP")
    if real_ip:
        return real_ip
    
    # Fallback to client host
    return request.client.host if request.client else "unknown"


@router.get("/{token}", response_model=AckPageData)
def get_acknowledgment_page(
    token: str,
    db: Session = Depends(get_db)
) -> AckPageData:
    """Get acknowledgment page data using magic link token."""
    try:
        # Decode magic link token
        payload = decode_magic_link_token(token)
        assignment_id = UUID(payload["assignment_id"])
        user_email = payload["user_email"]
        
    except Exception as e:
        logger.error(f"Invalid magic link token: {e}")
        raise HTTPException(
            status_code=status.HTTP_401_UNAUTHORIZED,
            detail="Invalid or expired magic link"
        )
    
    # Get assignment
    assignment = db.query(Assignment).filter(Assignment.id == assignment_id).first()
    if not assignment:
        raise HTTPException(
            status_code=status.HTTP_404_NOT_FOUND,
            detail="Assignment not found"
        )
    
    # Get policy and user
    policy = db.query(Policy).filter(Policy.id == assignment.policy_id).first()
    user = db.query(User).filter(User.id == assignment.user_id).first()
    
    if not policy or not user:
        raise HTTPException(
            status_code=status.HTTP_404_NOT_FOUND,
            detail="Policy or user not found"
        )
    
    # Verify the email matches
    if user.email.lower() != user_email.lower():
        raise HTTPException(
            status_code=status.HTTP_401_UNAUTHORIZED,
            detail="Magic link does not match user"
        )
    
    # Check if already acknowledged
    already_acknowledged = assignment.status == AssignmentStatus.ACKNOWLEDGED

    # Don't mark as expired based on due_at - let users acknowledge even after due date
    # The magic link JWT token expiration (30 days) is the primary expiration mechanism
    # This allows users to still acknowledge "late" as long as their magic link is valid
    is_expired = False
    
    # Update assignment status to viewed if not already acknowledged
    if assignment.status == AssignmentStatus.PENDING:
        assignment.viewed_at = datetime.utcnow()
        assignment.status = AssignmentStatus.VIEWED
        db.commit()
    
    # Use stored policy hash (includes file content when present)
    policy_hash = policy.content_sha256
    if not policy_hash:
        # Fallback for legacy records without a stored hash
        policy_hash = compute_policy_hash(
            title=policy.title,
            body_markdown=policy.body_markdown
        )
    
    policy_questions = db.query(PolicyQuestion).filter(PolicyQuestion.policy_id == policy.id).order_by(PolicyQuestion.order_index).all()

    questions = [
        PolicyQuestionPublic(
            id=q.id,
            order_index=q.order_index,
            prompt=q.prompt,
            choices=q.choices,
        )
        for q in policy_questions
    ] if policy_questions else None

    return AckPageData(
        assignment_id=assignment.id,
        policy_title=policy.title,
        policy_body_markdown=policy.body_markdown,
        policy_file_url=policy.file_url,
        policy_version=policy.version,
        policy_hash=policy_hash,
        user_name=user.name,
        user_email=user.email,
        require_typed_signature=policy.require_typed_signature,
        is_expired=is_expired,
<<<<<<< HEAD
        already_acknowledged=already_acknowledged
=======
        already_acknowledged=already_acknowledged,
        questions=questions
>>>>>>> bc1c98f9
    )


@router.post("/{token}", response_model=AcknowledgmentResponse)
def create_acknowledgment(
    token: str,
    acknowledgment: AcknowledgmentCreate,
    request: Request,
    db: Session = Depends(get_db)
) -> AcknowledgmentResponse:
    """Create an acknowledgment for a policy assignment."""
    try:
        # Decode magic link token
        payload = decode_magic_link_token(token)
        assignment_id = UUID(payload["assignment_id"])
        user_email = payload["user_email"]
        
    except Exception as e:
        logger.error(f"Invalid magic link token: {e}")
        raise HTTPException(
            status_code=status.HTTP_401_UNAUTHORIZED,
            detail="Invalid or expired magic link"
        )
    
    # Get assignment
    assignment = db.query(Assignment).filter(Assignment.id == assignment_id).first()
    if not assignment:
        raise HTTPException(
            status_code=status.HTTP_404_NOT_FOUND,
            detail="Assignment not found"
        )
    
    # Check if already acknowledged
    if assignment.status == AssignmentStatus.ACKNOWLEDGED:
        raise HTTPException(
            status_code=status.HTTP_400_BAD_REQUEST,
            detail="Policy has already been acknowledged"
        )
    
    # Get policy and user
    policy = db.query(Policy).filter(Policy.id == assignment.policy_id).first()
    user = db.query(User).filter(User.id == assignment.user_id).first()
    
    if not policy or not user:
        raise HTTPException(
            status_code=status.HTTP_404_NOT_FOUND,
            detail="Policy or user not found"
        )
    
    # Verify the email matches
    if user.email.lower() != user_email.lower():
        raise HTTPException(
            status_code=status.HTTP_401_UNAUTHORIZED,
            detail="Magic link does not match user"
        )
    
    # Verify signer email matches user email
    if acknowledgment.signer_email.lower() != user.email.lower():
        raise HTTPException(
            status_code=status.HTTP_400_BAD_REQUEST,
            detail="Signer email must match your account email"
        )
    
    # Check if policy requires typed signature but we got one-click
    if policy.require_typed_signature and acknowledgment.ack_method == AckMethod.ONECLICK:
        raise HTTPException(
            status_code=status.HTTP_400_BAD_REQUEST,
            detail="This policy requires a typed signature"
        )
    
    # Additional validation for typed acknowledgments
    typed_signature = None
    if acknowledgment.ack_method == AckMethod.TYPED:
        # Check if typed_signature is provided and not empty
        if not acknowledgment.typed_signature or not acknowledgment.typed_signature.strip():
            raise HTTPException(
                status_code=status.HTTP_400_BAD_REQUEST,
                detail="Typed signature is required for this acknowledgment method"
            )
        typed_signature = acknowledgment.typed_signature
    
<<<<<<< HEAD
=======
    # Validate comprehension questions if enabled
    policy_questions = db.query(PolicyQuestion).filter(PolicyQuestion.policy_id == policy.id).order_by(PolicyQuestion.order_index).all()

    if policy.questions_enabled or policy_questions:
        submitted_answers = acknowledgment.answers or []

        if not submitted_answers or len(submitted_answers) != len(policy_questions):
            raise HTTPException(
                status_code=status.HTTP_400_BAD_REQUEST,
                detail="All questions must be answered"
            )

        answers_by_id = {answer.question_id: answer.selected_index for answer in submitted_answers}
        incorrect = []

        for idx, question in enumerate(policy_questions):
            selected = answers_by_id.get(question.id)
            if selected is None or selected != question.correct_index:
                incorrect.append(idx)

        if incorrect:
            raise HTTPException(
                status_code=status.HTTP_400_BAD_REQUEST,
                detail={"message": "Some answers are incorrect", "incorrect": incorrect}
            )

>>>>>>> bc1c98f9
    # Get client information
    client_ip = get_client_ip(request)
    user_agent = request.headers.get("User-Agent", "")
    
    # Use stored policy hash to capture full content (including files)
    policy_hash_at_ack = policy.content_sha256
    if not policy_hash_at_ack:
        policy_hash_at_ack = compute_policy_hash(
            title=policy.title,
            body_markdown=policy.body_markdown
        )
    
    # Create acknowledgment record
    ack_record = Acknowledgment(
        assignment_id=assignment.id,
        signer_name=acknowledgment.signer_name,
        signer_email=acknowledgment.signer_email,
        typed_signature=typed_signature,
        ip_address=client_ip,
        user_agent=user_agent,
        policy_version=policy.version,
        policy_hash_at_ack=policy_hash_at_ack,
        ack_method=acknowledgment.ack_method
    )
    
    db.add(ack_record)
    
    # Update assignment status
    assignment.status = AssignmentStatus.ACKNOWLEDGED
    assignment.acknowledged_at = datetime.utcnow()
    
    db.commit()
    db.refresh(ack_record)

    # Send email notifications (don't fail if email sending fails)
    try:
        # Send confirmation email to staff member
        send_acknowledgment_confirmation_email(
            user_email=user.email,
            user_name=user.name,
            policy_title=policy.title,
            policy_version=policy.version,
            acknowledged_at=ack_record.created_at,
            ack_method=ack_record.ack_method.value,
            ip_address=ack_record.ip_address,
            assignment_id=str(assignment.id)
        )
        logger.info(f"Sent acknowledgment confirmation email to {user.email}")

        # Get policy creator/admin to notify
        policy_creator = db.query(User).filter(User.id == policy.created_by).first()
        if policy_creator:
            send_acknowledgment_notification_email(
                admin_email=policy_creator.email,
                admin_name=policy_creator.name,
                staff_name=user.name,
                staff_email=user.email,
                policy_title=policy.title,
                policy_version=policy.version,
                acknowledged_at=ack_record.created_at,
                ack_method=ack_record.ack_method.value,
                ip_address=ack_record.ip_address,
                typed_signature=ack_record.typed_signature,
                assignment_id=str(assignment.id)
            )
            logger.info(f"Sent acknowledgment notification email to {policy_creator.email}")
    except Exception as e:
        # Log error but don't fail the acknowledgment
        logger.error(f"Failed to send acknowledgment emails: {e}")

    logger.info(f"Policy acknowledged: {policy.title} by {user.email} via {acknowledgment.ack_method.value}")

    return AcknowledgmentResponse(**ack_record.__dict__)


@router.post("/{token}/typed", response_model=AcknowledgmentResponse)
def create_typed_acknowledgment(
    token: str,
    acknowledgment: TypedAcknowledgmentCreate,
    request: Request,
    db: Session = Depends(get_db)
) -> AcknowledgmentResponse:
    """Create a typed acknowledgment for a policy assignment."""
    # Set the acknowledgment method to typed
    acknowledgment.ack_method = AckMethod.TYPED
    
    # Validate typed signature
    if not acknowledgment.typed_signature or not acknowledgment.typed_signature.strip():
        raise HTTPException(
            status_code=status.HTTP_400_BAD_REQUEST,
            detail="Typed signature is required"
        )
    
    # Use the same logic as regular acknowledgment
    return create_acknowledgment(token, acknowledgment, request, db)


def generate_receipt_pdf(assignment: Assignment, acknowledgment: Acknowledgment, user: User, policy: Policy) -> bytes:
    """Generate a PDF receipt for an acknowledgment."""
    buffer = BytesIO()
    doc = SimpleDocTemplate(buffer, pagesize=A4)
    
    # Get styles
    styles = getSampleStyleSheet()
    title_style = ParagraphStyle(
        'CustomTitle',
        parent=styles['Heading1'],
        fontSize=20,
        spaceAfter=30,
        alignment=TA_CENTER,
        textColor=colors.darkblue
    )
    
    heading_style = ParagraphStyle(
        'CustomHeading',
        parent=styles['Heading2'],
        fontSize=14,
        spaceAfter=12,
        spaceBefore=20,
        textColor=colors.darkblue
    )
    
    normal_style = ParagraphStyle(
        'CustomNormal',
        parent=styles['Normal'],
        fontSize=10,
        spaceAfter=6
    )
    
    footer_style = ParagraphStyle(
        'CustomFooter',
        parent=styles['Normal'],
        fontSize=8,
        textColor=colors.grey,
        alignment=TA_CENTER
    )
    
    # Build PDF content
    story = []
    
    # Title
    story.append(Paragraph("Policy Acknowledgment Receipt", title_style))
    story.append(Spacer(1, 20))
    
    # Create table with acknowledgment details
    data = [
        ['Policy Title:', policy.title],
        ['Acknowledged By:', f"{acknowledgment.signer_name} ({acknowledgment.signer_email})"],
        ['User Department:', user.department or 'N/A'],
        ['Acknowledgment Date:', acknowledgment.created_at.strftime('%B %d, %Y at %I:%M %p UTC')],
        ['Method:', 'Typed Signature' if acknowledgment.ack_method == AckMethod.TYPED else 'One-Click'],
        ['Policy Version:', str(policy.version)],
        ['Assignment ID:', str(assignment.id)],
        ['IP Address:', acknowledgment.ip_address or 'N/A'],
        ['Policy Hash:', acknowledgment.policy_hash_at_ack],
    ]
    
    if acknowledgment.typed_signature:
        data.insert(-1, ['Typed Signature:', acknowledgment.typed_signature])
    
    table = Table(data, colWidths=[2*inch, 4*inch])
    table.setStyle(TableStyle([
        ('BACKGROUND', (0, 0), (0, -1), colors.lightgrey),
        ('TEXTCOLOR', (0, 0), (-1, -1), colors.black),
        ('ALIGN', (0, 0), (-1, -1), 'LEFT'),
        ('FONTNAME', (0, 0), (-1, -1), 'Helvetica'),
        ('FONTSIZE', (0, 0), (-1, -1), 10),
        ('BOTTOMPADDING', (0, 0), (-1, -1), 12),
        ('BACKGROUND', (1, 0), (1, -1), colors.beige),
        ('GRID', (0, 0), (-1, -1), 1, colors.black)
    ]))
    
    story.append(table)
    story.append(Spacer(1, 30))
    
    # Add verification note
    verification_text = """
    This receipt serves as proof that the above policy was acknowledged by the specified user.
    The policy hash can be used to verify that the policy content has not been tampered with since acknowledgment.
    """
    story.append(Paragraph(verification_text, normal_style))
    
    story.append(Spacer(1, 20))
    story.append(Paragraph(
        f"Generated on {datetime.utcnow().strftime('%B %d, %Y at %I:%M %p UTC')}",
        footer_style
    ))
    
    story.append(Spacer(1, 20))
    story.append(Paragraph(
        f"For questions or verification, contact your administrator.",
        footer_style
    ))
    
    # Build PDF
    doc.build(story)
    
    pdf_data = buffer.getvalue()
    buffer.close()
    
    return pdf_data


@router.get("/{token}/file")
def get_policy_file_for_acknowledgment(
    token: str,
    db: Session = Depends(get_db)
):
    """Proxy policy PDF file for acknowledgment page (no auth required, uses magic link token)."""
    try:
        # Decode magic link token
        payload = decode_magic_link_token(token)
        assignment_id = UUID(payload["assignment_id"])
    except Exception as e:
        logger.error(f"Invalid magic link token: {e}")
        raise HTTPException(
            status_code=status.HTTP_401_UNAUTHORIZED,
            detail="Invalid or expired magic link"
        )

    # Get assignment
    assignment = db.query(Assignment).filter(Assignment.id == assignment_id).first()
    if not assignment:
        raise HTTPException(
            status_code=status.HTTP_404_NOT_FOUND,
            detail="Assignment not found"
        )

    # Get policy
    policy = db.query(Policy).filter(Policy.id == assignment.policy_id).first()
    if not policy:
        raise HTTPException(
            status_code=status.HTTP_404_NOT_FOUND,
            detail="Policy not found"
        )

    # Check if policy has a file
    if not policy.file_url:
        raise HTTPException(
            status_code=status.HTTP_404_NOT_FOUND,
            detail="Policy has no file attached"
        )

    try:
        # Extract file key from URL
        file_key = policy.file_url.split(f"/{policy.file_url.split('/')[4]}/", 1)[1]

        # URL decode the file key (B2 expects decoded keys)
        file_key = unquote(file_key)

        # Download file from B2
        file_content = download_policy_file(file_key)

        # Return file with appropriate headers
        return Response(
            content=file_content,
            media_type="application/pdf",
            headers={
                "Content-Disposition": f"inline; filename={policy.title}.pdf",
                "Cache-Control": "public, max-age=3600"
            }
        )
    except Exception as e:
        logger.error(f"Failed to proxy policy file: {e}")
        raise HTTPException(
            status_code=status.HTTP_500_INTERNAL_SERVER_ERROR,
            detail="Failed to retrieve policy file"
        )


@router.get("/assignment/{assignment_id}/receipt.pdf")
def download_acknowledgment_receipt(
    assignment_id: UUID,
    db: Session = Depends(get_db)
) -> Response:
    """Generate and download a PDF receipt for an acknowledgment."""
    # Get assignment with acknowledgment
    assignment = db.query(Assignment).filter(Assignment.id == assignment_id).first()
    if not assignment:
        raise HTTPException(
            status_code=status.HTTP_404_NOT_FOUND,
            detail="Assignment not found"
        )
    
    # Check if acknowledged
    if assignment.status != AssignmentStatus.ACKNOWLEDGED:
        raise HTTPException(
            status_code=status.HTTP_400_BAD_REQUEST,
            detail="Assignment has not been acknowledged"
        )
    
    # Get acknowledgment record
    acknowledgment = db.query(Acknowledgment).filter(
        Acknowledgment.assignment_id == assignment_id
    ).first()
    
    if not acknowledgment:
        raise HTTPException(
            status_code=status.HTTP_404_NOT_FOUND,
            detail="Acknowledgment record not found"
        )
    
    # Get policy and user
    policy = db.query(Policy).filter(Policy.id == assignment.policy_id).first()
    user = db.query(User).filter(User.id == assignment.user_id).first()
    
    if not policy or not user:
        raise HTTPException(
            status_code=status.HTTP_404_NOT_FOUND,
            detail="Policy or user not found"
        )
    
    try:
        # Generate PDF receipt
        pdf_data = generate_receipt_pdf(assignment, acknowledgment, user, policy)
        
        # Return PDF response
        filename = f"acknowledgment_receipt_{assignment_id}.pdf"
        return Response(
            content=pdf_data,
            media_type="application/pdf",
            headers={"Content-Disposition": f"attachment; filename={filename}"}
        )
        
    except Exception as e:
        logger.error(f"Failed to generate PDF receipt: {e}")
        raise HTTPException(
            status_code=status.HTTP_500_INTERNAL_SERVER_ERROR,
            detail="Failed to generate PDF receipt"
        )<|MERGE_RESOLUTION|>--- conflicted
+++ resolved
@@ -16,11 +16,11 @@
 from reportlab.lib.enums import TA_CENTER, TA_LEFT
 
 from ..schemas.acknowledgments import (
-    AckPageData, AcknowledgmentCreate, TypedAcknowledgmentCreate, AcknowledgmentResponse
+    AckPageData, AcknowledgmentCreate, TypedAcknowledgmentCreate, AcknowledgmentResponse, PolicyQuestionPublic
 )
 from ..models.database import get_db
 from ..models.models import (
-    Assignment, Acknowledgment, Policy, User, AssignmentStatus, AckMethod
+    Assignment, Acknowledgment, Policy, User, AssignmentStatus, AckMethod, PolicyQuestion
 )
 from ..core.security import decode_magic_link_token
 from ..core.hashing import compute_policy_hash
@@ -140,12 +140,8 @@
         user_email=user.email,
         require_typed_signature=policy.require_typed_signature,
         is_expired=is_expired,
-<<<<<<< HEAD
-        already_acknowledged=already_acknowledged
-=======
         already_acknowledged=already_acknowledged,
         questions=questions
->>>>>>> bc1c98f9
     )
 
 
@@ -227,8 +223,6 @@
             )
         typed_signature = acknowledgment.typed_signature
     
-<<<<<<< HEAD
-=======
     # Validate comprehension questions if enabled
     policy_questions = db.query(PolicyQuestion).filter(PolicyQuestion.policy_id == policy.id).order_by(PolicyQuestion.order_index).all()
 
@@ -255,7 +249,6 @@
                 detail={"message": "Some answers are incorrect", "incorrect": incorrect}
             )
 
->>>>>>> bc1c98f9
     # Get client information
     client_ip = get_client_ip(request)
     user_agent = request.headers.get("User-Agent", "")
